--- conflicted
+++ resolved
@@ -2,11 +2,7 @@
  "cells": [
   {
    "cell_type": "code",
-<<<<<<< HEAD
    "execution_count": 1,
-=======
-   "execution_count": 2,
->>>>>>> 64123fc9
    "metadata": {},
    "outputs": [
     {
@@ -37,11 +33,7 @@
   },
   {
    "cell_type": "code",
-<<<<<<< HEAD
    "execution_count": 2,
-=======
-   "execution_count": 3,
->>>>>>> 64123fc9
    "metadata": {},
    "outputs": [
     {
